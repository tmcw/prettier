"use strict";

const diff = require("../utils/diff");

const normalizeOptions = require("./options").normalize;
const massageAST = require("./massage-ast");
const comments = require("./comments");
const parser = require("./parser");
const printAstToDoc = require("./ast-to-doc");
const {
  guessEndOfLine,
  convertEndOfLineToChars
} = require("../common/end-of-line");
const rangeUtil = require("./range-util");
const privateUtil = require("../common/util");
const {
  utils: { mapDoc },
  printer: { printDocToString },
  debug: { printDocToDebug }
} = require("../doc");

const UTF8BOM = 0xfeff;

<<<<<<< HEAD
function guessLineEnding(text) {
  const index = text.indexOf("\n");
  if (index >= 0 && text.charAt(index - 1) === "\r") {
    return "\r\n";
  }
  return "\n";
}
=======
const CURSOR = Symbol("cursor");
const PLACEHOLDERS = {
  cursorOffset: "<<<PRETTIER_CURSOR>>>",
  rangeStart: "<<<PRETTIER_RANGE_START>>>",
  rangeEnd: "<<<PRETTIER_RANGE_END>>>"
};
>>>>>>> a6ca8201

function ensureAllCommentsPrinted(astComments) {
  if (!astComments) {
    return;
  }

  for (let i = 0; i < astComments.length; ++i) {
    if (astComments[i].value.trim() === "prettier-ignore") {
      // If there's a prettier-ignore, we're not printing that sub-tree so we
      // don't know if the comments was printed or not.
      return;
    }
  }

  astComments.forEach(comment => {
    if (!comment.printed) {
      throw new Error(
        'Comment "' +
          comment.value.trim() +
          '" was not printed. Please report this error!'
      );
    }
    delete comment.printed;
  });
}

function attachComments(text, ast, opts) {
  const astComments = ast.comments;
  if (astComments) {
    delete ast.comments;
    comments.attach(astComments, ast, text, opts);
  }
  ast.tokens = [];
  opts.originalText = opts.parser === "yaml" ? text : text.trimRight();
  return astComments;
}

function coreFormat(text, opts, addAlignmentSize) {
  if (!text || !text.trim().length) {
    return { formatted: "", cursorOffset: 0 };
  }

  addAlignmentSize = addAlignmentSize || 0;

  const parsed = parser.parse(text, opts);
  const ast = parsed.ast;
  text = parsed.text;

  if (opts.cursorOffset >= 0) {
    const nodeResult = rangeUtil.findNodeAtOffset(ast, opts.cursorOffset, opts);
    if (nodeResult && nodeResult.node) {
      opts.cursorNode = nodeResult.node;
    }
  }

  const astComments = attachComments(text, ast, opts);
  const doc = printAstToDoc(ast, opts, addAlignmentSize);

  const eol = convertEndOfLineToChars(opts.endOfLine);
  const result = printDocToString(
    opts.endOfLine === "lf"
      ? doc
      : mapDoc(doc, currentDoc =>
          typeof currentDoc === "string" && currentDoc.indexOf("\n") !== -1
            ? currentDoc.replace(/\n/g, eol)
            : currentDoc
        ),
    opts
  );

  ensureAllCommentsPrinted(astComments);
  // Remove extra leading indentation as well as the added indentation after last newline
  if (addAlignmentSize > 0) {
    const trimmed = result.formatted.trim();

    if (result.cursorNodeStart !== undefined) {
      result.cursorNodeStart -= result.formatted.indexOf(trimmed);
    }

    result.formatted = trimmed + convertEndOfLineToChars(opts.endOfLine);
  }

  if (opts.cursorOffset >= 0) {
    let oldCursorNodeStart;
    let oldCursorNodeText;

    let cursorOffsetRelativeToOldCursorNode;

    let newCursorNodeStart;
    let newCursorNodeText;

    if (opts.cursorNode && result.cursorNodeText) {
      oldCursorNodeStart = opts.locStart(opts.cursorNode);
      oldCursorNodeText = text.slice(
        oldCursorNodeStart,
        opts.locEnd(opts.cursorNode)
      );

      cursorOffsetRelativeToOldCursorNode =
        opts.cursorOffset - oldCursorNodeStart;

      newCursorNodeStart = result.cursorNodeStart;
      newCursorNodeText = result.cursorNodeText;
    } else {
      oldCursorNodeStart = 0;
      oldCursorNodeText = text;

      cursorOffsetRelativeToOldCursorNode = opts.cursorOffset;

      newCursorNodeStart = 0;
      newCursorNodeText = result.formatted;
    }

    if (oldCursorNodeText === newCursorNodeText) {
      return {
        formatted: result.formatted,
        cursorOffset: newCursorNodeStart + cursorOffsetRelativeToOldCursorNode
      };
    }

    // diff old and new cursor node texts, with a special cursor
    // character inserted to find out where it moves to
    const oldCursorNodeTextWithMark =
      oldCursorNodeText.substring(0, cursorOffsetRelativeToOldCursorNode) +
      "\0" +
      oldCursorNodeText.substring(cursorOffsetRelativeToOldCursorNode);

    const cursorNodeDiff = diff(oldCursorNodeTextWithMark, newCursorNodeText);

    let cursorOffset = newCursorNodeStart;
    for (const entry of cursorNodeDiff) {
      if (entry[0] === -1) {
        if (entry[1].indexOf("\0") > -1) {
          break;
        }
      } else {
        cursorOffset += entry[1].length;
      }
    }

    return { formatted: result.formatted, cursorOffset };
  }

  return { formatted: result.formatted };
}

function formatRange(text, opts) {
  const parsed = parser.parse(text, opts);
  const ast = parsed.ast;
  text = parsed.text;

  const range = rangeUtil.calculateRange(text, opts, ast);
  const rangeStart = range.rangeStart;
  const rangeEnd = range.rangeEnd;
  const rangeString = text.slice(rangeStart, rangeEnd);

  // Try to extend the range backwards to the beginning of the line.
  // This is so we can detect indentation correctly and restore it.
  // Use `Math.min` since `lastIndexOf` returns 0 when `rangeStart` is 0
  const rangeStart2 = Math.min(
    rangeStart,
    text.lastIndexOf("\n", rangeStart) + 1
  );
  const indentString = text.slice(rangeStart2, rangeStart);

  const alignmentSize = privateUtil.getAlignmentSize(
    indentString,
    opts.tabWidth
  );

  const rangeResult = coreFormat(
    rangeString,
    Object.assign({}, opts, {
      rangeStart: 0,
      rangeEnd: Infinity,
      printWidth: opts.printWidth - alignmentSize,
      // track the cursor offset only if it's within our range
      cursorOffset:
        opts.cursorOffset >= rangeStart && opts.cursorOffset < rangeEnd
          ? opts.cursorOffset - rangeStart
          : -1
    }),
    alignmentSize
  );

  // Since the range contracts to avoid trailing whitespace,
  // we need to remove the newline that was inserted by the `format` call.
  const rangeTrimmed = rangeResult.formatted.trimRight();
  const rangeLeft = text.slice(0, rangeStart);
  const rangeRight = text.slice(rangeEnd);

  let cursorOffset = opts.cursorOffset;
  if (opts.cursorOffset >= rangeEnd) {
    // handle the case where the cursor was past the end of the range
    cursorOffset =
      opts.cursorOffset - rangeEnd + (rangeStart + rangeTrimmed.length);
  } else if (rangeResult.cursorOffset !== undefined) {
    // handle the case where the cursor was in the range
    cursorOffset = rangeResult.cursorOffset + rangeStart;
  }
  // keep the cursor as it was if it was before the start of the range

  let formatted;
  if (opts.endOfLine === "lf") {
    formatted = rangeLeft + rangeTrimmed + rangeRight;
  } else {
    const eol = convertEndOfLineToChars(opts.endOfLine);
    if (cursorOffset >= 0) {
      const parts = [rangeLeft, rangeTrimmed, rangeRight];
      let partIndex = 0;
      let partOffset = cursorOffset;
      while (partIndex < parts.length) {
        const part = parts[partIndex];
        if (partOffset < part.length) {
          parts[partIndex] =
            parts[partIndex].slice(0, partOffset) +
            PLACEHOLDERS.cursorOffset +
            parts[partIndex].slice(partOffset);
          break;
        }
        partIndex++;
        partOffset -= part.length;
      }
      const [newRangeLeft, newRangeTrimmed, newRangeRight] = parts;
      formatted = (
        newRangeLeft.replace(/\n/g, eol) +
        newRangeTrimmed +
        newRangeRight.replace(/\n/g, eol)
      ).replace(PLACEHOLDERS.cursorOffset, (_, index) => {
        cursorOffset = index;
        return "";
      });
    } else {
      formatted =
        rangeLeft.replace(/\n/g, eol) +
        rangeTrimmed +
        rangeRight.replace(/\n/g, eol);
    }
  }

  return { formatted, cursorOffset };
}

function format(text, opts) {
  const selectedParser = parser.resolveParser(opts);
  const hasPragma = !selectedParser.hasPragma || selectedParser.hasPragma(text);
  if (opts.requirePragma && !hasPragma) {
    return { formatted: text };
  }

  if (opts.endOfLine === "auto") {
    opts.endOfLine = guessEndOfLine(text);
  }

  const hasCursor = opts.cursorOffset >= 0;
  const hasRangeStart = opts.rangeStart > 0;
  const hasRangeEnd = opts.rangeEnd < text.length;

  // get rid of CR/CRLF parsing
  if (text.indexOf("\r") !== -1) {
    const offsetKeys = [
      hasCursor && "cursorOffset",
      hasRangeStart && "rangeStart",
      hasRangeEnd && "rangeEnd"
    ]
      .filter(Boolean)
      .sort((aKey, bKey) => opts[aKey] - opts[bKey]);

    for (let i = offsetKeys.length - 1; i >= 0; i--) {
      const key = offsetKeys[i];
      text =
        text.slice(0, opts[key]) + PLACEHOLDERS[key] + text.slice(opts[key]);
    }

    text = text.replace(/\r\n?/g, "\n");

    for (let i = 0; i < offsetKeys.length; i++) {
      const key = offsetKeys[i];
      text = text.replace(PLACEHOLDERS[key], (_, index) => {
        opts[key] = index;
        return "";
      });
    }
  }

  const hasUnicodeBOM = text.charCodeAt(0) === UTF8BOM;
  if (hasUnicodeBOM) {
    text = text.substring(1);
    if (hasCursor) {
      opts.cursorOffset++;
    }
    if (hasRangeStart) {
      opts.rangeStart++;
    }
    if (hasRangeEnd) {
      opts.rangeEnd++;
    }
  }

  if (!hasCursor) {
    opts.cursorOffset = -1;
  }
  if (opts.rangeStart < 0) {
    opts.rangeStart = 0;
  }
  if (opts.rangeEnd > text.length) {
    opts.rangeEnd = text.length;
  }

  const result =
    hasRangeStart || hasRangeEnd
      ? formatRange(text, opts)
      : coreFormat(
          opts.insertPragma && opts.printer.insertPragma && !hasPragma
            ? opts.printer.insertPragma(text)
            : text,
          opts
        );

  if (hasUnicodeBOM) {
    result.formatted = String.fromCharCode(UTF8BOM) + result.formatted;

    if (hasCursor) {
      result.cursorOffset++;
    }
  }

  return result;
}

module.exports = {
  formatWithCursor(text, opts) {
    opts = normalizeOptions(opts);
    return format(text, opts);
  },

  parse(text, opts, massage) {
    opts = normalizeOptions(opts);
    if (text.indexOf("\r") !== -1) {
      text = text.replace(/\r\n?/g, "\n");
    }
    const parsed = parser.parse(text, opts);
    if (massage) {
      parsed.ast = massageAST(parsed.ast, opts);
    }
    return parsed;
  },

  formatAST(ast, opts) {
    opts = normalizeOptions(opts);
    const doc = printAstToDoc(ast, opts);
    return printDocToString(doc, opts);
  },

  // Doesn't handle shebang for now
  formatDoc(doc, opts) {
    const debug = printDocToDebug(doc);
    opts = normalizeOptions(Object.assign({}, opts, { parser: "babel" }));
    return format(debug, opts).formatted;
  },

  printToDoc(text, opts) {
    opts = normalizeOptions(opts);
    const parsed = parser.parse(text, opts);
    const ast = parsed.ast;
    text = parsed.text;
    attachComments(text, ast, opts);
    return printAstToDoc(ast, opts);
  },

  printDocToString(doc, opts) {
    return printDocToString(doc, normalizeOptions(opts));
  }
};<|MERGE_RESOLUTION|>--- conflicted
+++ resolved
@@ -21,22 +21,12 @@
 
 const UTF8BOM = 0xfeff;
 
-<<<<<<< HEAD
-function guessLineEnding(text) {
-  const index = text.indexOf("\n");
-  if (index >= 0 && text.charAt(index - 1) === "\r") {
-    return "\r\n";
-  }
-  return "\n";
-}
-=======
 const CURSOR = Symbol("cursor");
 const PLACEHOLDERS = {
   cursorOffset: "<<<PRETTIER_CURSOR>>>",
   rangeStart: "<<<PRETTIER_RANGE_START>>>",
   rangeEnd: "<<<PRETTIER_RANGE_END>>>"
 };
->>>>>>> a6ca8201
 
 function ensureAllCommentsPrinted(astComments) {
   if (!astComments) {
