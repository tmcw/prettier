<br/>
<br />
<br  />
<br
/>
<br attribute-a />
<br very-very-very-very-very-very-very-very-very-very-very-very-very-very-very-very-very-very-long-attribute />
<br attribute-a="value" />
<br
  attribute-a="value"
/>
<br very-very-very-very-very-very-very-very-very-very-very-very-very-very-very-very-very-very-long-attribute="value" />
<br very-very-very-very-very-very-very-very-very-very-very-very-very-very-very-very-very-very-long-attribute="very-very-very-very-very-very-very-very-very-very-very-very-very-very-very-very-very-very-long-value" />
<br attribute-a="value" attribute-b="value" attribute-c="value" attribute-d="value" attribute-e="value" attribute-f="value" />
<div>string</div>
<div>very very very very very very very very very very very very very very very very long string</div>
<div very-very-very-very-very-very-very-very-very-very-very-very-very-very-very-very-very-very-long-attribute>string</div>
<div very-very-very-very-very-very-very-very-very-very-very-very-very-very-very-very-very-very-long-attribute="value">string</div>
<div attribute="very-very-very-very-very-very-very-very-very-very-very-very-very-very-very-very-very-very-long-value">string</div>
<div attribute="value">very very very very very very very very very very very very very very very very long string</div>
<div attribute="value" attributea="value" attributeb="value" attributec="value" attributed="value" attributef="value">string</div>
<div attribute="value" attributea="value" attributeb="value" attributec="value" attributed="value" attributef="value">very very very very very very very very very very very very very very very very long string</div>
<video width="320" height="240" controls>
  <source src="movie.mp4" type="video/mp4">
  <source src="movie.ogg" type="video/ogg">
  Your browser does not support the video tag.
</video>
<div><div>string</div></div>
<div><div>string</div><div>string</div></div>
<div><div><div>string</div></div><div>string</div></div>
<div><div>string</div><div><div>string</div></div></div>
<div><div></div></div>
<div><div></div><div></div></div>
<div><div><div><div><div><div><div>string</div></div></div></div></div></div></div>
<div>
  <div>string</div>
</div>
<div>

  <div>string</div>

</div>
<div>

  <div>string</div>

  <div>string</div>

</div>
<ul
  >123<li
    class="foo"
    id="bar"
  >First</li
  >456<li
    class="baz"
  >Second</li
  >789</ul
>
<span>*<b>200</b></span>
<img src="longlonglonglonglonglonglonglonglonglonglonglonglonglonglonglonglonglonglonglong" />123
<div>123<meta attr/>456</div>
<p>x<span a="b"></span></p>
<p>x<meta a></p>
<p>x<meta></p>
<span></span>

<label aaaaaaaaaaaaaaaaaaaaaaaaaaaaaaaaaaaaaaaaaaaaaaaaaaaaaaaaaaaaaaaaaaaaaaaaa></label> |
<span></span>
<br />
<button xxxxxxxxxxxxxxxxxxxxxxxxxxxxxxxxxxxxx
  >12345678901234567890</button
> <br /><br />

<button bind-disabled="isUnchanged" on-click="onSave($event)"
  >Disabled Cancel</button
>
<br /><br />
<button xxxxxxxxxxxxxxxxxxxxxxxxxxxxxxxxxxxxx
  >12345678901234567890</button
> <br /><br />

<button bind-disabled="isUnchanged" on-click="onSave($event)"
  >Disabled Cancel</button
>
<br /><br />
<p>"<span [innerHTML]="title"></span>" is the <i>property bound</i> title.</p>
<li>12345678901234567890123456789012345678901234567890123456789012345678901234567890</li>
<div>
<app-nav></app-nav>
<router-outlet></router-outlet>
<app-footer></app-footer>

<app-nav [input]="something"></app-nav>
<router-outlet></router-outlet>
<app-footer></app-footer>

<app-primary-navigation></app-primary-navigation>
<router-outlet></router-outlet>
<app-footer [input]="something"></app-footer>
</div>
<x:root><SPAN>tag name in other namespace should also lower cased</SPAN></x:root>
<div>
  Lorem ipsum dolor sit amet, consectetur adipiscing elit,
  "<strong>seddoeiusmod</strong>".
</div>
<div>
  Lorem ipsum dolor sit amet, consectetur adipiscing elit,
  <strong>seddoeiusmod</strong>.
</div>
<span>
  <i class="fa fa-refresh fa-spin" />
  <i class="fa fa-refresh fa-spin" />
  <i class="fa fa-refresh fa-spin" />
</span>

<<<<<<< HEAD
<!-- #5810 -->
<table><tr>
</tr>
</table><div>Should not insert empty line before this div</div>
=======
<!-- self-closing -->
<span><input type="checkbox"/> </span>
<span><span><input type="checkbox"/></span></span>
<span><input type="checkbox"/></span>
>>>>>>> 5bd45d79
<|MERGE_RESOLUTION|>--- conflicted
+++ resolved
@@ -114,14 +114,12 @@
   <i class="fa fa-refresh fa-spin" />
 </span>
 
-<<<<<<< HEAD
 <!-- #5810 -->
 <table><tr>
 </tr>
 </table><div>Should not insert empty line before this div</div>
-=======
+
 <!-- self-closing -->
 <span><input type="checkbox"/> </span>
 <span><span><input type="checkbox"/></span></span>
-<span><input type="checkbox"/></span>
->>>>>>> 5bd45d79
+<span><input type="checkbox"/></span>