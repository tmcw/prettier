"use strict";

const diff = require("diff-sequences").default;

const {
  printer: { printDocToString },
  debug: { printDocToDebug },
} = require("../document");
const { getAlignmentSize } = require("../common/util");
const {
  guessEndOfLine,
  convertEndOfLineToChars,
  countEndOfLineChars,
  normalizeEndOfLine,
} = require("../common/end-of-line");
const normalizeOptions = require("./options").normalize;
const massageAST = require("./massage-ast");
const comments = require("./comments");
const parser = require("./parser");
const printAstToDoc = require("./ast-to-doc");
const rangeUtil = require("./range-util");

const BOM = "\uFEFF";

const CURSOR = Symbol("cursor");

function attachComments(text, ast, opts) {
  const astComments = ast.comments;
  if (astComments) {
    delete ast.comments;
    comments.attach(astComments, ast, text, opts);
  }
  opts[Symbol.for("comments")] = astComments || [];
  opts[Symbol.for("tokens")] = ast.tokens || [];
  opts.originalText = text;
  return astComments;
}

function coreFormat(originalText, opts, addAlignmentSize) {
  if (!originalText || !originalText.trim().length) {
    return { formatted: "", cursorOffset: -1 };
  }

  addAlignmentSize = addAlignmentSize || 0;

  const { ast, text } = parser.parse(originalText, opts);

  if (opts.cursorOffset >= 0) {
    const nodeResult = rangeUtil.findNodeAtOffset(ast, opts.cursorOffset, opts);
    if (nodeResult && nodeResult.node) {
      opts.cursorNode = nodeResult.node;
    }
  }

  const astComments = attachComments(text, ast, opts);
  const doc = printAstToDoc(ast, opts, addAlignmentSize);

  const result = printDocToString(doc, opts);

  comments.ensureAllCommentsPrinted(astComments);
  // Remove extra leading indentation as well as the added indentation after last newline
  if (addAlignmentSize > 0) {
    const trimmed = result.formatted.trim();

    if (result.cursorNodeStart !== undefined) {
      result.cursorNodeStart -= result.formatted.indexOf(trimmed);
    }

    result.formatted = trimmed + convertEndOfLineToChars(opts.endOfLine);
  }

  if (opts.cursorOffset >= 0) {
    let oldCursorNodeStart;
    let oldCursorNodeText;

    let cursorOffsetRelativeToOldCursorNode;

    let newCursorNodeStart;
    let newCursorNodeText;

    if (opts.cursorNode && result.cursorNodeText) {
      oldCursorNodeStart = opts.locStart(opts.cursorNode);
      oldCursorNodeText = text.slice(
        oldCursorNodeStart,
        opts.locEnd(opts.cursorNode)
      );

      cursorOffsetRelativeToOldCursorNode =
        opts.cursorOffset - oldCursorNodeStart;

      newCursorNodeStart = result.cursorNodeStart;
      newCursorNodeText = result.cursorNodeText;
    } else {
      oldCursorNodeStart = 0;
      oldCursorNodeText = text;

      cursorOffsetRelativeToOldCursorNode = opts.cursorOffset;

      newCursorNodeStart = 0;
      newCursorNodeText = result.formatted;
    }

    if (oldCursorNodeText === newCursorNodeText) {
      return {
        formatted: result.formatted,
        cursorOffset: newCursorNodeStart + cursorOffsetRelativeToOldCursorNode,
      };
    }

    // diff old and new cursor node texts, with a special cursor
    // symbol inserted to find out where it moves to

    const oldCursorNodeCharArray = oldCursorNodeText.split("");
    oldCursorNodeCharArray.splice(
      cursorOffsetRelativeToOldCursorNode,
      0,
      CURSOR
    );

    const newCursorNodeCharArray = newCursorNodeText.split("");

    let aIndex = 0;
    let bIndex = 0;
    let cursorOffset = newCursorNodeStart;
<<<<<<< HEAD

    let done = false;

    diff(
      oldCursorNodeCharArray.length,
      newCursorNodeCharArray.length,
      (aIndex, bIndex) => {
        return (
          oldCursorNodeCharArray[aIndex] === newCursorNodeCharArray[bIndex]
        );
      },
      (nCommon, aCommon, bCommon) => {
        if (done) {
          return;
        }
        for (; aIndex !== aCommon; aIndex += 1) {
          if (oldCursorNodeCharArray[aIndex] === CURSOR) {
            done = true;
            return;
          }
=======
    for (const entry of cursorNodeDiff) {
      if (entry.removed) {
        if (entry.value.includes(CURSOR)) {
          break;
>>>>>>> dcd92726
        }
        cursorOffset += bCommon - bIndex;
        bIndex = bCommon;

        aIndex += nCommon;
        bIndex += nCommon;
        cursorOffset += nCommon;
      }
    );

    return { formatted: result.formatted, cursorOffset };
  }

  return { formatted: result.formatted, cursorOffset: -1 };
}

function formatRange(originalText, opts) {
  const { ast, text } = parser.parse(originalText, opts);
  const { rangeStart, rangeEnd } = rangeUtil.calculateRange(text, opts, ast);
  const rangeString = text.slice(rangeStart, rangeEnd);

  // Try to extend the range backwards to the beginning of the line.
  // This is so we can detect indentation correctly and restore it.
  // Use `Math.min` since `lastIndexOf` returns 0 when `rangeStart` is 0
  const rangeStart2 = Math.min(
    rangeStart,
    text.lastIndexOf("\n", rangeStart) + 1
  );
  const indentString = text.slice(rangeStart2, rangeStart).match(/^\s*/)[0];

  const alignmentSize = getAlignmentSize(indentString, opts.tabWidth);

  const rangeResult = coreFormat(
    rangeString,
    {
      ...opts,
      rangeStart: 0,
      rangeEnd: Infinity,
      // Track the cursor offset only if it's within our range
      cursorOffset:
        opts.cursorOffset > rangeStart && opts.cursorOffset < rangeEnd
          ? opts.cursorOffset - rangeStart
          : -1,
      // Always use `lf` to format, we'll replace it later
      endOfLine: "lf",
    },
    alignmentSize
  );

  // Since the range contracts to avoid trailing whitespace,
  // we need to remove the newline that was inserted by the `format` call.
  const rangeTrimmed = rangeResult.formatted.trimEnd();

  let { cursorOffset } = opts;
  if (cursorOffset >= rangeEnd) {
    // handle the case where the cursor was past the end of the range
    cursorOffset =
      opts.cursorOffset + (rangeTrimmed.length - rangeString.length);
  } else if (rangeResult.cursorOffset >= 0) {
    // handle the case where the cursor was in the range
    cursorOffset = rangeResult.cursorOffset + rangeStart;
  }
  // keep the cursor as it was if it was before the start of the range

  let formatted =
    text.slice(0, rangeStart) + rangeTrimmed + text.slice(rangeEnd);
  if (opts.endOfLine !== "lf") {
    const eol = convertEndOfLineToChars(opts.endOfLine);
    if (cursorOffset >= 0 && eol === "\r\n") {
      cursorOffset += countEndOfLineChars(
        formatted.slice(0, cursorOffset),
        "\n"
      );
    }

    formatted = formatted.replace(/\n/g, eol);
  }

  return { formatted, cursorOffset };
}

function ensureIndexInText(text, index, defaultValue) {
  if (
    typeof index !== "number" ||
    isNaN(index) ||
    index < 0 ||
    index > text.length
  ) {
    return defaultValue;
  }

  return index;
}

function normalizeIndexes(text, options) {
  let { cursorOffset, rangeStart, rangeEnd } = options;
  cursorOffset = ensureIndexInText(text, cursorOffset, -1);
  rangeStart = ensureIndexInText(text, rangeStart, 0);
  rangeEnd = ensureIndexInText(text, rangeEnd, text.length);

  return { ...options, cursorOffset, rangeStart, rangeEnd };
}

function normalizeInputAndOptions(text, options) {
  let { cursorOffset, rangeStart, rangeEnd, endOfLine } = normalizeIndexes(
    text,
    options
  );

  const hasBOM = text.charAt(0) === BOM;

  if (hasBOM) {
    text = text.slice(1);
    cursorOffset--;
    rangeStart--;
    rangeEnd--;
  }

  if (endOfLine === "auto") {
    endOfLine = guessEndOfLine(text);
  }

  // get rid of CR/CRLF parsing
  if (text.includes("\r")) {
    const countCrlfBefore = (index) =>
      countEndOfLineChars(text.slice(0, Math.max(index, 0)), "\r\n");

    cursorOffset -= countCrlfBefore(cursorOffset);
    rangeStart -= countCrlfBefore(rangeStart);
    rangeEnd -= countCrlfBefore(rangeEnd);

    text = normalizeEndOfLine(text);
  }

  return {
    hasBOM,
    text,
    options: normalizeIndexes(text, {
      ...options,
      cursorOffset,
      rangeStart,
      rangeEnd,
      endOfLine,
    }),
  };
}

function format(originalText, originalOptions) {
  let { hasBOM, text, options } = normalizeInputAndOptions(
    originalText,
    normalizeOptions(originalOptions)
  );

  const selectedParser = parser.resolveParser(options);
  const hasPragma = !selectedParser.hasPragma || selectedParser.hasPragma(text);
  if (options.requirePragma && !hasPragma) {
    return {
      formatted: originalText,
      cursorOffset: originalOptions.cursorOffset,
    };
  }

  let result;

  if (options.rangeStart > 0 || options.rangeEnd < text.length) {
    result = formatRange(text, options);
  } else {
    if (!hasPragma && options.insertPragma && options.printer.insertPragma) {
      text = options.printer.insertPragma(text);
    }
    result = coreFormat(text, options);
  }

  if (hasBOM) {
    result.formatted = BOM + result.formatted;

    if (result.cursorOffset >= 0) {
      result.cursorOffset++;
    }
  }

  return result;
}

module.exports = {
  formatWithCursor: format,
  parse(originalText, originalOptions, massage) {
    const { text, options } = normalizeInputAndOptions(
      originalText,
      normalizeOptions(originalOptions)
    );
    const parsed = parser.parse(text, options);
    if (massage) {
      parsed.ast = massageAST(parsed.ast, options);
    }
    return parsed;
  },

  formatAST(ast, options) {
    options = normalizeOptions(options);
    const doc = printAstToDoc(ast, options);
    return printDocToString(doc, options);
  },

  // Doesn't handle shebang for now
  formatDoc(doc, options) {
    return format(printDocToDebug(doc), { ...options, parser: "babel" })
      .formatted;
  },

  printToDoc(originalText, options) {
    options = normalizeOptions(options);
    const { ast, text } = parser.parse(originalText, options);
    attachComments(text, ast, options);
    return printAstToDoc(ast, options);
  },

  printDocToString(doc, options) {
    return printDocToString(doc, normalizeOptions(options));
  },
};<|MERGE_RESOLUTION|>--- conflicted
+++ resolved
@@ -122,7 +122,6 @@
     let aIndex = 0;
     let bIndex = 0;
     let cursorOffset = newCursorNodeStart;
-<<<<<<< HEAD
 
     let done = false;
 
@@ -143,12 +142,6 @@
             done = true;
             return;
           }
-=======
-    for (const entry of cursorNodeDiff) {
-      if (entry.removed) {
-        if (entry.value.includes(CURSOR)) {
-          break;
->>>>>>> dcd92726
         }
         cursorOffset += bCommon - bIndex;
         bIndex = bCommon;
