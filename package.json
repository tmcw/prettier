--- conflicted
+++ resolved
@@ -62,15 +62,9 @@
     "regexp-util": "1.2.2",
     "remark-math": "1.0.6",
     "remark-parse": "5.0.0",
-<<<<<<< HEAD
-    "resolve": "1.13.1",
+    "resolve": "1.14.2",
     "semver": "7.1.1",
     "string-width": "4.2.0",
-=======
-    "resolve": "1.14.2",
-    "semver": "6.3.0",
-    "string-width": "4.1.0",
->>>>>>> 524cd96f
     "typescript": "3.7.4",
     "unicode-regex": "3.0.0",
     "unified": "8.4.2",
@@ -78,13 +72,8 @@
     "yaml-unist-parser": "1.1.1"
   },
   "devDependencies": {
-<<<<<<< HEAD
     "@babel/core": "7.7.7",
-    "@babel/preset-env": "7.7.4",
-=======
-    "@babel/core": "7.7.2",
     "@babel/preset-env": "7.8.3",
->>>>>>> 524cd96f
     "@rollup/plugin-alias": "3.0.0",
     "@rollup/plugin-commonjs": "11.0.1",
     "@rollup/plugin-json": "4.0.1",
